--- conflicted
+++ resolved
@@ -1,13 +1,7 @@
 project('gtuber', 'c',
-<<<<<<< HEAD
-  version: '0.0.1',
+  version: '0.2.0',
   meson_version: '>=0.58.0',
-  license: 'LGPLv2.1+',
-=======
-  version: '0.2.0',
-  meson_version: '>=0.53.0',
   license: 'LGPL-2.1-or-later',
->>>>>>> f35526ae
   default_options: [
     'warning_level=1',
     'buildtype=debugoptimized',
@@ -103,14 +97,9 @@
 summary('doc', build_doc, section: 'Build')
 
 subdir('utils')
-<<<<<<< HEAD
-subdir('plugins')
-
-subdir('bindings')
-=======
 subdir('gst')
 
 subdir('plugins')
+subdir('bindings')
 
-subdir('tests')
->>>>>>> f35526ae
+subdir('tests')