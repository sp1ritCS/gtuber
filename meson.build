project('gtuber', 'c',
<<<<<<< HEAD
  version: '0.2.0',
  meson_version: '>=0.58.0',
=======
  version: '0.3.0',
  meson_version: '>=0.53.0',
>>>>>>> 668c331a
  license: 'LGPL-2.1-or-later',
  default_options: [
    'warning_level=1',
    'buildtype=debugoptimized',
  ],
)

glib_req = '>=2.66'

gnome = import('gnome')
pkgconfig = import('pkgconfig')

prefix = get_option('prefix')
bindir = get_option('bindir')
datadir = get_option('datadir')
libdir = get_option('libdir')
includedir = get_option('includedir')

cc = meson.get_compiler('c')

add_global_arguments(
  '-DG_LOG_USE_STRUCTURED=1',
  language: 'c',
)

gtuber_version = meson.project_version().split('-')[0]
version_array = gtuber_version.split('.')
gtuber_version_suffix = '-' + version_array[0] + '.0'

gtuber_api_name = meson.project_name() + gtuber_version_suffix
gtuber_plugin_devel_api_name = '@0@-plugin-devel@1@'.format(
  meson.project_name(), gtuber_version_suffix
)

gtuber_utils_prefix = meson.project_name() + '-utils-'
gtuber_plugin_prefix = meson.project_name() + '-'

gtuber_plugins_libdir = join_paths(prefix, libdir, gtuber_api_name)

warning_flags = [
  '-Wmissing-declarations',
  '-Wredundant-decls',
  '-Wwrite-strings',
  '-Wformat',
  '-Wformat-security',
  '-Winit-self',
  '-Wmissing-include-dirs',
  '-Waddress',
  '-Wno-multichar',
  '-Wvla',
  '-Wpointer-arith',
  '-Wmissing-prototypes',
  '-Wdeclaration-after-statement',
  '-Wold-style-definition',
]

foreach extra_arg : warning_flags
  if cc.has_argument (extra_arg)
    add_project_arguments([extra_arg], language: 'c')
  endif
endforeach

cdata = configuration_data()

cdata.set('PACKAGE', '"@0@"'.format(meson.project_name()))
cdata.set('VERSION', '"@0@"'.format(meson.project_version()))
cdata.set('PACKAGE_VERSION', '"@0@"'.format(meson.project_version()))

cdata.set('GTUBER_API_NAME', '"@0@"'.format(gtuber_api_name))
cdata.set('GTUBER_PLUGIN_PATH', '"@0@"'.format(gtuber_plugins_libdir))

cdata.set('GST_PACKAGE_NAME', '"gst-gtuber"')
cdata.set('GST_PACKAGE_ORIGIN', '"Unknown package origin"')
cdata.set('GST_LICENSE', '"LGPL"')

configure_file(
  output: 'config.h',
  configuration: cdata,
)

summary({
  'prefix': prefix,
  'bindir': bindir,
  'datadir': datadir,
  'libdir': libdir,
  'includedir': includedir,
}, section: 'Directories')

subdir('gtuber')
summary('introspection', build_gir ? 'Yes' : 'No', section: 'Build')
summary('vapi', build_vapi ? 'Yes' : 'No', section: 'Build')

subdir('doc')
summary('doc', build_doc, section: 'Build')

subdir('utils')
subdir('gst')

subdir('plugins')
subdir('bindings')

subdir('tests')<|MERGE_RESOLUTION|>--- conflicted
+++ resolved
@@ -1,11 +1,6 @@
 project('gtuber', 'c',
-<<<<<<< HEAD
-  version: '0.2.0',
+  version: '0.3.0',
   meson_version: '>=0.58.0',
-=======
-  version: '0.3.0',
-  meson_version: '>=0.53.0',
->>>>>>> 668c331a
   license: 'LGPL-2.1-or-later',
   default_options: [
     'warning_level=1',
